import cv2
import numpy as np
import open3d as o3d
import os

os.environ['PYGAME_HIDE_SUPPORT_PROMPT'] = "hide"
import pygame
import threading

from OpenGL.GL import *
from timeit import default_timer as timer
from typing import Callable, Dict, List, Optional, Sequence, Tuple

from smg.comms.base import RGBDFrameMessageUtil
from smg.comms.mapping import MappingClient
from smg.meshing import MeshUtil
from smg.navigation import OCS_OCCUPIED, PlanningToolkit
from smg.opengl import CameraRenderer, SceneRenderer
from smg.opengl import OpenGLImageRenderer, OpenGLMatrixContext, OpenGLTriMesh, OpenGLUtil
from smg.pyoctomap import CM_COLOR_HEIGHT, OctomapPicker, OctomapUtil, OcTree, OcTreeDrawer
from smg.rigging.cameras import SimpleCamera
from smg.rigging.controllers import KeyboardCameraController
from smg.rigging.helpers import CameraPoseConverter, CameraUtil
from smg.rotorcontrol import DroneControllerFactory
from smg.rotorcontrol.controllers import DroneController
from smg.rotory.drones import Drone, SimulatedDrone
from smg.utility import CameraParameters, ImageUtil

from .octomap_landing_controller import OctomapLandingController
from .octomap_takeoff_controller import OctomapTakeoffController


class DroneSimulator:
    """A simple drone simulator."""

    # CONSTRUCTOR

    def __init__(self, *, audio_input_device: Optional[int] = None, debug: bool = False, drone_controller_type: str,
                 drone_mesh: o3d.geometry.TriangleMesh, intrinsics: Tuple[float, float, float, float],
                 mapping_client: Optional[MappingClient], planning_octree_filename: Optional[str],
                 scene_mesh_filename: Optional[str], scene_octree_filename: Optional[str],
                 window_size: Tuple[int, int] = (1280, 480)):
        """
        Construct a drone simulator.

        :param audio_input_device:          The index of the device to use for audio input (optional).
        :param debug:                       Whether to print out debugging messages.
        :param drone_controller_type:       The type of drone controller to use.
        :param drone_mesh:                  An Open3D mesh for the drone.
        :param intrinsics:                  The camera intrinsics.
        :param mapping_client:              The mapping client (if any) to use to stream frames to a mapping server.
        :param planning_octree_filename:    The name of a file containing an octree for path planning (optional).
        :param scene_mesh_filename:         The name of a file containing a mesh for the scene (optional).
        :param scene_octree_filename:       The name of a file containing an octree for the scene (optional).
        :param window_size:                 The size of window to use.
        """
        self.__alive: bool = False

        self.__audio_input_device: Optional[int] = audio_input_device
        self.__debug: bool = debug
        self.__drone: Optional[SimulatedDrone] = None
        self.__drone_controller: Optional[DroneController] = None
        self.__drone_controller_type: str = drone_controller_type
        self.__drone_mesh: Optional[OpenGLTriMesh] = None
        self.__drone_mesh_o3d: o3d.geometry.TriangleMesh = drone_mesh
        self.__frame_idx: int = 0
        self.__intrinsics: Tuple[float, float, float, float] = intrinsics
        self.__gl_image_renderer: Optional[OpenGLImageRenderer] = None
        self.__mapping_client: Optional[MappingClient] = mapping_client
        self.__octree_drawer: Optional[OcTreeDrawer] = None
        self.__planning_octree: Optional[OcTree] = None
        self.__planning_octree_filename: Optional[str] = planning_octree_filename
        self.__planning_toolkit: Optional[PlanningToolkit] = None
        self.__should_terminate: threading.Event = threading.Event()
        self.__scene_mesh: Optional[OpenGLTriMesh] = None
        self.__scene_mesh_filename: Optional[str] = scene_mesh_filename
        self.__scene_octree: Optional[OcTree] = None
        self.__scene_octree_filename: Optional[str] = scene_octree_filename
        self.__scene_octree_picker: Optional[OctomapPicker] = None
        self.__scene_renderer: Optional[SceneRenderer] = None
        self.__third_person: bool = True
        self.__window_size: Tuple[int, int] = window_size

        self.__alive = True

    # SPECIAL METHODS

    def __enter__(self):
        """No-op (needed to allow the simulator's lifetime to be managed by a with statement)."""
        return self

    def __exit__(self, exc_type, exc_val, exc_tb):
        """Destroy the simulator at the end of the with statement that's used to manage its lifetime."""
        self.terminate()

    # PUBLIC METHODS

    def run(self) -> None:
        """Run the drone simulator."""
        # Flags indicating whether or not to render different images of the scene from the drone's perspective.
        make_drone_camera_image: bool = self.__mapping_client is not None
        make_drone_ui_image: bool = self.__mapping_client is None

        # Initialise PyGame and some of its modules.
        pygame.init()
        pygame.joystick.init()
        pygame.mixer.init()

        # Make sure PyGame always gets the user inputs.
        pygame.event.set_grab(True)

        # Create the window.
        pygame.display.set_mode(self.__window_size, pygame.DOUBLEBUF | pygame.OPENGL)
        pygame.display.set_caption("Drone Simulator")

        # Construct the OpenGL image renderer.
        self.__gl_image_renderer = OpenGLImageRenderer()

        # Construct the scene renderer.
        self.__scene_renderer = SceneRenderer()

        # Construct the octree drawer.
        self.__octree_drawer = OcTreeDrawer()
        self.__octree_drawer.set_color_mode(CM_COLOR_HEIGHT)

        # Convert the Open3D mesh for the drone to an OpenGL one so that it can be rendered.
        self.__drone_mesh = MeshUtil.convert_trimesh_to_opengl(self.__drone_mesh_o3d)
        self.__drone_mesh_o3d = None

        # Try to load in any octree that has been provided for path planning, and construct a planning toolkit
        # for it if it's available.
        if self.__planning_octree_filename is not None:
            self.__planning_octree = OctomapUtil.load_octree(self.__planning_octree_filename)
            if self.__planning_octree is not None:
                self.__planning_toolkit = PlanningToolkit(
                    self.__planning_octree,
                    neighbours=PlanningToolkit.neighbours6,
                    node_is_free=lambda n: self.__planning_toolkit.occupancy_status(n) != OCS_OCCUPIED
                )

        # Try to load in any mesh that has been provided for the scene.
        if self.__scene_mesh_filename is not None:
            self.__scene_mesh = MeshUtil.convert_trimesh_to_opengl(
                o3d.io.read_triangle_mesh(self.__scene_mesh_filename)
            )

        # Try to load in any octree that has been provided for the scene, and construct a picker for it if
        # it's available.
        width, height = self.__window_size
        if self.__scene_octree_filename is not None:
            self.__scene_octree = OctomapUtil.load_octree(self.__scene_octree_filename)
            if self.__scene_octree is not None:
                self.__scene_octree_picker = OctomapPicker(self.__scene_octree, width // 2, height, self.__intrinsics)

        # Try to load in the "drone flying" sound, and note that it isn't initially playing.
        sound_loaded: bool = False
        sound_playing: bool = False

        sound_path: Optional[str] = os.environ.get("SMGLIB_DRONE_FLYING_SOUND_PATH")
        if sound_path is None:
            sound_path = "C:/smglib/sounds/drone_flying.mp3"

        if os.path.exists(sound_path):
            pygame.mixer.music.load(sound_path)
            sound_loaded = True

        # Construct the simulated drone.
        self.__drone = SimulatedDrone(
<<<<<<< HEAD
            beacon_range_std=0.1,
            image_renderer=self.__render_drone_image,
            image_size=(width // 2, height),
=======
            image_renderer=self.__render_drone_camera_image, image_size=(width // 2, height),
>>>>>>> c1d5c3ab
            intrinsics=self.__intrinsics
        )

        # Get the drone's camera parameters.
        image_size: Tuple[int, int] = self.__drone.get_image_size()
        intrinsics: Optional[Tuple[float, float, float, float]] = self.__drone.get_intrinsics()
        assert (intrinsics is not None)

        # If we're using the mapping client, send a calibration message to tell the server the camera parameters.
        if self.__mapping_client is not None:
            self.__mapping_client.send_calibration_message(RGBDFrameMessageUtil.make_calibration_message(
                image_size, image_size, intrinsics, intrinsics
            ))

        # If an octree is available for path planning, replace the default landing and takeoff controllers for the
        # drone with ones that use the octree. (This allows us to land on the ground rather than in mid-air!)
        if self.__planning_toolkit is not None:
            self.__drone.set_landing_controller(OctomapLandingController(self.__planning_toolkit))
            self.__drone.set_takeoff_controller(OctomapTakeoffController(self.__planning_toolkit))

        # Construct the camera controller.
        camera_controller: KeyboardCameraController = KeyboardCameraController(
            CameraUtil.make_default_camera(), canonical_angular_speed=0.05, canonical_linear_speed=0.075
        )

        # Construct the drone controller.
        kwargs: Dict[str, dict] = {
            "aws_transcribe": dict(
                audio_input_device=self.__audio_input_device, debug=True, drone=self.__drone
            ),
            "futaba_t6k": dict(drone=self.__drone),
            "keyboard": dict(drone=self.__drone),
            "rts": dict(
                debug=False, drone=self.__drone, picker=self.__scene_octree_picker,
                planning_toolkit=self.__planning_toolkit, viewing_camera=camera_controller.get_camera()
            )
        }

        self.__drone_controller = DroneControllerFactory.make_drone_controller(
            self.__drone_controller_type, **kwargs[self.__drone_controller_type]
        )

        # Until the simulator should terminate:
        while not self.__should_terminate.is_set():
            # Process any PyGame events.
            events: List[pygame.event.Event] = []
            for event in pygame.event.get():
                # Record the event for later use by the drone controller.
                events.append(event)

                if event.type == pygame.KEYDOWN:
                    # If the user presses the 't' key:
                    if event.key == pygame.K_t:
                        # Toggle the third-person view.
                        self.__third_person = not self.__third_person
                elif event.type == pygame.QUIT:
                    # If the user wants us to quit, do so.
                    return

            # Also quit if the drone controller has finished.
            if self.__drone_controller.has_finished():
                return

            # Get the drone's camera and chassis poses.
            drone_camera_w_t_c, drone_chassis_w_t_c = self.__drone.get_poses()

            # If requested, make an RGB-D image showing what can be seen from the drone's camera.
            # Otherwise, just use a blank image as the default.
            width, height = image_size
            drone_colour_image: Optional[np.ndarray] = np.zeros((height, width, 3), dtype=np.uint8)
            drone_depth_image: Optional[np.ndarray] = np.zeros((height, width), dtype=np.float32)
            if make_drone_camera_image:
                drone_colour_image, drone_depth_image = self.__drone.get_rgbd_image()

            # If we're using the mapping client, send the frame across to the server.
            if self.__mapping_client is not None:
                self.__mapping_client.send_frame_message(lambda msg: RGBDFrameMessageUtil.fill_frame_message(
                    self.__frame_idx, drone_colour_image, ImageUtil.to_short_depth(drone_depth_image),
                    drone_camera_w_t_c, msg
                ))

            # Increment the frame index.
            self.__frame_idx += 1

            # Allow the user to control the drone.
            self.__drone_controller.iterate(
                events=events, image=drone_colour_image,
                intrinsics=self.__drone.get_intrinsics(), tracker_c_t_i=np.linalg.inv(drone_camera_w_t_c)
            )

            # If the drone is not in the idle state, and the "drone flying" sound is loaded but not playing, start it.
            if self.__drone.get_state() != Drone.IDLE and sound_loaded and not sound_playing:
                pygame.mixer.music.play(loops=-1)
                sound_playing = True

            # If the drone is in the idle state and the "drone flying" sound is playing, stop it.
            if self.__drone.get_state() == Drone.IDLE and sound_playing:
                pygame.mixer.music.stop()
                sound_playing = False

            # Get the keys that are currently being pressed by the user.
            pressed_keys: Sequence[bool] = pygame.key.get_pressed()

            # Move the free-view camera based on the keys that are being pressed.
            camera_controller.update(pressed_keys, timer() * 1000)

            # If the user presses the 'g' key, set the drone's origin to the current location of the free-view camera.
            if pressed_keys[pygame.K_g]:
                self.__drone.set_drone_origin(camera_controller.get_camera())

            # If requested, make a first-person/third-person RGB-D image showing the scene from the drone's
            # perspective for use as part of the user interface. Note that this will typically be different
            # from the image showing what can be seen from the drone's camera (see function notes). However,
            # as rendering yet another view of the scene may be costly, we make it possible to skip this if
            # not really needed and fall back to the existing first-person image from the drone's camera.
            drone_ui_image: Optional[np.ndarray] = None
            if make_drone_ui_image:
                drone_ui_image, _ = self.__render_drone_ui_image(
                    drone_camera_w_t_c, drone_chassis_w_t_c, self.__drone.get_image_size(),
                    self.__drone.get_intrinsics()
                )

            # Render the contents of the window.
            self.__render_window(
                drone_chassis_w_t_c=drone_chassis_w_t_c,
                drone_image=drone_ui_image if drone_ui_image is not None else drone_colour_image,
                viewing_pose=camera_controller.get_pose()
            )

    def terminate(self) -> None:
        """Destroy the simulator."""
        if self.__alive:
            # Set the termination flag if it isn't set already.
            if not self.__should_terminate.is_set():
                self.__should_terminate.set()

            # If the drone controller exists, destroy it.
            if self.__drone_controller is not None:
                self.__drone_controller.terminate()

            # If the simulated drone exists, destroy it.
            if self.__drone is not None:
                self.__drone.terminate()

            # If the scene renderer exists, destroy it.
            if self.__scene_renderer is not None:
                self.__scene_renderer.terminate()

            # If the OpenGL image renderer exists, destroy it.
            if self.__gl_image_renderer is not None:
                self.__gl_image_renderer.terminate()

            # Shut down pygame and close any remaining OpenCV windows.
            pygame.quit()
            cv2.destroyAllWindows()

            self.__alive = False

    # PRIVATE METHODS

    def __render_drone_camera_image(self, camera_w_t_c: np.ndarray, chassis_w_t_c, image_size: Tuple[int, int],
                                    intrinsics: Tuple[float, float, float, float]) -> Tuple[np.ndarray, np.ndarray]:
        """
        Render a synthetic RGB-D image of what the drone's camera can see of the scene from its current pose.

        .. note::
            This function effectively just uses the scene renderer to apply appropriate lighting to a scene
            actually rendered by the function returned by __render_drone_scene.

        :param camera_w_t_c:    The pose of the drone's camera.
        :param chassis_w_t_c:   The pose of the drone's chassis.
        :param image_size:      The size of image to render.
        :param intrinsics:      The camera intrinsics.
        :return:                The rendered RGB-D image, as a (colour image, depth image) pair.
        """
        return self.__scene_renderer.render_rgbd_image(
            self.__render_drone_scene(chassis_w_t_c, render_ui=False, third_person=False),
            camera_w_t_c, image_size, intrinsics
        )

    def __render_drone_scene(self, chassis_w_t_c: np.ndarray, *, render_ui: bool, third_person: bool) \
            -> Callable[[], None]:
        """
        Make a function that will render what the drone can see of the scene from its current pose.

        :param chassis_w_t_c:   The pose of the drone's chassis.
        :param render_ui:       Whether to render the user interface for the drone controller.
        :param third_person:    Whether to render from third-person (rather than first-person) view.
        :return:                A function that will render what the drone can see of the scene from its current pose.
        """
        def inner() -> None:
            """Render what the drone can see of the scene from its current pose."""
            # If a mesh is available for the scene, render it.
            if self.__scene_mesh is not None:
                self.__scene_mesh.render()
            # Otherwise, if an octree is available for the scene, render it.
            elif self.__scene_octree is not None:
                OctomapUtil.draw_octree(self.__scene_octree, self.__octree_drawer)

            # If requested, render the UI for the drone controller.
            if render_ui:
                self.__drone_controller.render_ui()

            # If we're in third-person mode:
            if third_person:
                # Render the mesh for the drone (at its current pose), blending it over the rest of the scene.
                glEnable(GL_BLEND)
                glBlendColor(0.5, 0.5, 0.5, 0.5)
                glBlendFunc(GL_CONSTANT_COLOR, GL_ONE_MINUS_CONSTANT_COLOR)

                with OpenGLMatrixContext(GL_MODELVIEW, lambda: OpenGLUtil.mult_matrix(chassis_w_t_c)):
                    SceneRenderer.render(lambda: self.__drone_mesh.render(), use_backface_culling=True)

                glDisable(GL_BLEND)

        return inner

    def __render_drone_ui_image(self, camera_w_t_c: np.ndarray, chassis_w_t_c, image_size: Tuple[int, int],
                                intrinsics: Tuple[float, float, float, float]) -> Tuple[np.ndarray, np.ndarray]:
        """
        Render a first-person/third-person RGB-D image showing the scene from the drone's perspective for use
        as part of the user interface.

        .. note::
            This function effectively just uses the scene renderer to apply appropriate lighting to a scene
            actually rendered by the function returned by __render_drone_scene.
        .. note::
            The resulting image will typically be different from that returned by __render_drone_camera_image,
            since it may be rendered from third-person rather than first-person view, and may also include user
            interface elements related to the drone controller, such as a 3D cursor.

        :param camera_w_t_c:    The pose of the drone's camera.
        :param chassis_w_t_c:   The pose of the drone's chassis.
        :param image_size:      The size of image to render.
        :param intrinsics:      The camera intrinsics.
        :return:                The rendered image, as a (colour image, depth image) pair.
        """
        # Adjust the camera pose for third-person view if needed.
        cam: SimpleCamera = CameraPoseConverter.pose_to_camera(np.linalg.inv(camera_w_t_c))
        if self.__third_person:
            cam.move_n(-0.5)

        # Render a synthetic image of what the drone can see of the scene from its (possibly adjusted) camera pose.
        return self.__scene_renderer.render_rgbd_image(
            self.__render_drone_scene(chassis_w_t_c, render_ui=True, third_person=self.__third_person),
            np.linalg.inv(CameraPoseConverter.camera_to_pose(cam)), image_size, intrinsics
        )

    def __render_window(self, *, drone_chassis_w_t_c: np.ndarray, drone_image: np.ndarray, viewing_pose: np.ndarray) \
            -> None:
        """
        Render the contents of the window.

        :param drone_chassis_w_t_c: The pose of the drone's chassis.
        :param drone_image:         A synthetic image of the scene rendered from the drone's perspective.
        :param viewing_pose:        The pose of the free-view camera.
        """
        # Clear the window.
        OpenGLUtil.set_viewport((0.0, 0.0), (1.0, 1.0), self.__window_size)
        glClearColor(1.0, 1.0, 1.0, 0.0)
        glClear(GL_COLOR_BUFFER_BIT | GL_DEPTH_BUFFER_BIT)

        # Render the whole scene from the viewing pose.
        OpenGLUtil.set_viewport((0.0, 0.0), (0.5, 1.0), self.__window_size)

        glPushAttrib(GL_DEPTH_BUFFER_BIT)
        glDepthFunc(GL_LEQUAL)
        glEnable(GL_DEPTH_TEST)

        width, height = self.__window_size
        with OpenGLMatrixContext(GL_PROJECTION, lambda: OpenGLUtil.set_projection_matrix(
            self.__intrinsics, width // 2, height
        )):
            with OpenGLMatrixContext(GL_MODELVIEW, lambda: OpenGLUtil.load_matrix(
                CameraPoseConverter.pose_to_modelview(viewing_pose)
            )):
                # Render a voxel grid.
                glColor3f(0.0, 0.0, 0.0)
                OpenGLUtil.render_voxel_grid([-2, -2, -2], [2, 0, 2], [1, 1, 1], dotted=True)

                # Render coordinate axes.
                CameraRenderer.render_camera(CameraUtil.make_default_camera())

                # Render the scene itself.
                if self.__scene_octree is not None:
                    SceneRenderer.render(
                        lambda: OctomapUtil.draw_octree(self.__scene_octree, self.__octree_drawer)
                    )
                elif self.__scene_mesh is not None:
                    SceneRenderer.render(self.__scene_mesh.render)

                # Render the mesh for the drone (at its current pose).
                with OpenGLMatrixContext(GL_MODELVIEW, lambda: OpenGLUtil.mult_matrix(drone_chassis_w_t_c)):
                    SceneRenderer.render(lambda: self.__drone_mesh.render(), use_backface_culling=True)

                # Render the UI for the drone controller.
                self.__drone_controller.render_ui()

        glPopAttrib()

        # Render the drone image.
        OpenGLUtil.set_viewport((0.5, 0.0), (1.0, 1.0), self.__window_size)
        self.__gl_image_renderer.render_image(ImageUtil.flip_channels(drone_image))

        # Swap the front and back buffers.
        pygame.display.flip()<|MERGE_RESOLUTION|>--- conflicted
+++ resolved
@@ -166,13 +166,9 @@
 
         # Construct the simulated drone.
         self.__drone = SimulatedDrone(
-<<<<<<< HEAD
             beacon_range_std=0.1,
-            image_renderer=self.__render_drone_image,
+            image_renderer=self.__render_drone_camera_image,
             image_size=(width // 2, height),
-=======
-            image_renderer=self.__render_drone_camera_image, image_size=(width // 2, height),
->>>>>>> c1d5c3ab
             intrinsics=self.__intrinsics
         )
 
